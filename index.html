--- conflicted
+++ resolved
@@ -2170,12 +2170,7 @@
       paragraphLoop: true,
       linebreaks: true,
       nullGetter() { return ''; },
-<<<<<<< HEAD
-      delimiters: { start: '{{', end: '}}' },
-      errorLogging: true,
-=======
       delimiters: { start: '{{', end: '}}' }
->>>>>>> 3833e3d3
     });
   } catch (e) {
     throw new Error('ایجاد Docxtemplater ناموفق: ' + (e?.message || e));
@@ -3092,14 +3087,8 @@
     const doc = new Docx(zip, {
       paragraphLoop: true,
       linebreaks: true,
-<<<<<<< HEAD
-      nullGetter() { return ''; }, // tolerate missing fields
-      delimiters: { start: '{{', end: '}}' },
-      errorLogging: true,
-=======
       nullGetter() { return ''; }, // tolerate missing tags to avoid Multi error
       delimiters: { start: '{{', end: '}}' }
->>>>>>> 3833e3d3
     });
 
     const data = buildDocxDataSafe();
@@ -3111,18 +3100,11 @@
       throw err;
     }
 
-<<<<<<< HEAD
-    return doc.getZip().generate({
-      type: 'blob',
-      mimeType: 'application/vnd.openxmlformats-officedocument.wordprocessingml.document'
-    });
-=======
     const out = doc.getZip().generate({
       type: 'blob',
       mimeType: 'application/vnd.openxmlformats-officedocument.wordprocessingml.document'
     });
     return out;
->>>>>>> 3833e3d3
   }
 
   // Hook into existing preview/download if present, else define fresh ones
